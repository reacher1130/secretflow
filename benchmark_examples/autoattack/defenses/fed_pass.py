# Copyright 2024 Ant Group Co., Ltd.
#
# Licensed under the Apache License, Version 2.0 (the "License");
# you may not use this file except in compliance with the License.
# You may obtain a copy of the License at
#
#   http://www.apache.org/licenses/LICENSE-2.0
#
# Unless required by applicable law or agreed to in writing, software
# distributed under the License is distributed on an "AS IS" BASIS,
# WITHOUT WARRANTIES OR CONDITIONS OF ANY KIND, either express or implied.
# See the License for the specific language governing permissions and
# limitations under the License.

from typing import Dict

from benchmark_examples.autoattack.applications.base import ApplicationBase, ModelType
from benchmark_examples.autoattack.attacks.base import AttackBase, AttackType
from benchmark_examples.autoattack.defenses.base import DefenseBase
from benchmark_examples.autoattack.utils.resources import ResourcesPack
from secretflow.ml.nn.callbacks.callback import Callback
from secretflow.ml.nn.core.torch import module
from secretflow.ml.nn.sl.backend.torch.sl_base import SLBaseTorchModel


class FedPassDefense(Callback):
    """A special callback implementation, temporaily put it here."""

    def __init__(self, use_passport: Dict[str, bool], **kwargs):
        super().__init__(**kwargs)
        self.use_passport = use_passport

    @staticmethod
    def inject_model(
        worker: SLBaseTorchModel,
        use_passport,
    ):
        if worker.builder_base is not None:
            worker.builder_base.kwargs['use_passport'] = use_passport
            worker.model_base = module.build(worker.builder_base, worker.exec_device)

        if worker.builder_fuse is not None:
            worker.builder_fuse.kwargs['use_passport'] = use_passport
            worker.model_fuse = module.build(worker.builder_fuse, worker.exec_device)

    def on_train_begin(self, logs=None):
        for device, worker in self._workers.items():
            worker.apply(self.inject_model, self.use_passport[device.party])


class FedPass(DefenseBase):
    def __str__(self):
        return 'fed_pass'

    def build_defense_callback(
        self, app: ApplicationBase, attack: AttackBase | None = None
    ) -> Callback | None:
        return FedPassDefense(
            use_passport=self.config.get('use_passport', {'alice': True, 'bob': True}),
        )

    def check_attack_valid(self, attack: AttackBase) -> bool:
        return (
            attack.attack_type() == AttackType.LABLE_INFERENSE
            or attack.attack_type() == AttackType.FEATURE_INFERENCE
        )

    def check_app_valid(self, app: ApplicationBase) -> bool:
        """only support dnn"""
        return app.model_type() in [
            ModelType.DNN,
            ModelType.RESNET18,
            ModelType.VGG16,
            ModelType.DEEPFM,
        ]

<<<<<<< HEAD
    def tune_metrics(self) -> Dict[str, str]:
=======
    def tune_metrics(self, app_metrics: Dict[str, str]) -> Dict[str, str]:
>>>>>>> 8f3bb41e
        return {}

    def update_resources_consumptions(
        self,
        cluster_resources_pack: ResourcesPack,
        app: ApplicationBase,
        attack: AttackBase | None,
    ) -> ResourcesPack:

        func = lambda x: x * 1.2
        return (
            cluster_resources_pack.apply_debug_resources('gpu_mem', func)
            .apply_sim_resources(app.device_y.party, 'gpu_mem', func)
            .apply_sim_resources(app.device_f.party, 'gpu_mem', func)
        )<|MERGE_RESOLUTION|>--- conflicted
+++ resolved
@@ -74,11 +74,7 @@
             ModelType.DEEPFM,
         ]
 
-<<<<<<< HEAD
-    def tune_metrics(self) -> Dict[str, str]:
-=======
     def tune_metrics(self, app_metrics: Dict[str, str]) -> Dict[str, str]:
->>>>>>> 8f3bb41e
         return {}
 
     def update_resources_consumptions(
