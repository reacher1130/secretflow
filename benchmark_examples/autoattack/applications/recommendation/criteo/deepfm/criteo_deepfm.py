--- conflicted
+++ resolved
@@ -93,12 +93,8 @@
             ],
             input_dims=[self.hidden_size, self.hidden_size],
             dnn_units_size=self.dnn_fuse_units_size,
-<<<<<<< HEAD
+            output_func=nn.Sigmoid,
         )
 
     def support_attacks(self):
-        return ['norm', 'replay', 'replace']
-=======
-            output_func=nn.Sigmoid,
-        )
->>>>>>> 95547ade
+        return ['norm', 'replay', 'replace']